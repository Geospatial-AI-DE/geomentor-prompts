--- conflicted
+++ resolved
@@ -1,32 +1,20 @@
 # Location Services Documentation
 
 ## Overview
-<<<<<<< HEAD
-The Location MCP Server includes forward and reverse geocoding functionality, as well as elevation data services using ArcGIS Location Platform services to convert between addresses and geographic coordinates, and to retrieve elevation information.
-=======
-The Location MCP Server includes geocoding, reverse geocoding, map display, routing functionality, and nearby places search using ArcGIS Location Platform services to provide comprehensive location-based services.
->>>>>>> ea30ae4e
+The Location MCP Server includes geocoding, reverse geocoding, elevation data services, map display, routing functionality, and nearby places search using ArcGIS Location Platform services to provide comprehensive location-based services including coordinate conversion, elevation information, and point-of-interest discovery.
 
 ## Features
 - **Address Geocoding**: Convert text addresses to latitude/longitude coordinates
 - **Reverse Geocoding**: Convert latitude/longitude coordinates to readable addresses
-<<<<<<< HEAD
 - **Elevation Services**: Get elevation data for coordinates or addresses
-- **Metadata Storage**: Store geocoded and elevation results for efficient retrieval
-- **Error Handling**: Robust error handling for failed geocoding and elevation attempts
-- **Resource Endpoints**: Access location and elevation data through MCP resources
-- **Chat UI Integration**: Display maps and elevation data in chat interfaces
-=======
 - **Routing & Directions**: Get turn-by-turn directions between locations with travel time and distance
 - **Map Display**: Generate map URLs and embed HTML for various mapping services
 - **Interactive Maps**: Generate embeddable maps for chat UI display
 - **Nearby Places Search**: Find places of interest around a location with category filtering
-- **Metadata Storage**: Store geocoded and routing results for efficient retrieval
+- **Metadata Storage**: Store geocoded, elevation, and routing results for efficient retrieval
 - **Error Handling**: Robust error handling for failed requests
-- **Metadata Storage**: Store geocoded results for efficient retrieval
-- **Error Handling**: Robust error handling for failed API requests
-- **Resource Endpoints**: Access location data through MCP resources
->>>>>>> ea30ae4e
+- **Resource Endpoints**: Access location, elevation, and places data through MCP resources
+- **Chat UI Integration**: Display maps, elevation data, and directions in chat interfaces
 
 ## Tools Available
 
@@ -172,14 +160,30 @@
 **Returns:**
 Complete map display package including coordinates, URLs, embed HTML, and markdown formatting.
 
-<<<<<<< HEAD
 ### `get_elevation_for_coordinates(latitude: float, longitude: float)`
 Get elevation data for specific coordinates.
 
 **Parameters:**
 - `latitude` (float): The latitude coordinate (e.g., 37.4419)
 - `longitude` (float): The longitude coordinate (e.g., -122.1430)
-=======
+
+**Returns:**
+```json
+{
+    "success": true,
+    "coordinates": {
+        "latitude": 37.4419,
+        "longitude": -122.1430
+    },
+    "elevation": {
+        "meters": 1416.25,
+        "feet": 4647.31
+    },
+    "data_source": "ArcGIS Location Platform Elevation Service",
+    "raw_response": {}
+}
+```
+
 ### `get_directions(origin: str, destination: str, travel_mode: str = "driving")`
 Get directions and routing information between two locations.
 
@@ -187,23 +191,11 @@
 - `origin` (str): The starting location (address or coordinates as "lat,lon")
 - `destination` (str): The ending location (address or coordinates as "lat,lon")
 - `travel_mode` (str): Transportation mode - "driving", "walking", or "trucking" (default: "driving")
->>>>>>> ea30ae4e
-
-**Returns:**
-```json
-{
-    "success": true,
-<<<<<<< HEAD
-    "coordinates": {
-        "latitude": 37.4419,
-        "longitude": -122.1430
-    },
-    "elevation": {
-        "meters": 1416.25,
-        "feet": 4647.31
-    },
-    "data_source": "ArcGIS Location Platform Elevation Service",
-=======
+
+**Returns:**
+```json
+{
+    "success": true,
     "origin": "San Francisco, CA",
     "destination": "Oakland, CA",
     "travel_mode": "driving",
@@ -222,12 +214,10 @@
     ],
     "route_geometry": {},
     "formatted_directions": "🗺️ **Driving Directions**...",
->>>>>>> ea30ae4e
     "raw_response": {}
 }
 ```
 
-<<<<<<< HEAD
 ### `get_elevation_for_address(address: str)`
 Get elevation data for an address by first geocoding it.
 
@@ -263,9 +253,6 @@
 
 **Returns:**
 Complete display package including coordinates, elevation, map URLs, embed HTML, and markdown formatting with elevation information.
-
-=======
->>>>>>> ea30ae4e
 ## Resources Available
 
 ### `location://{address}`
@@ -278,7 +265,6 @@
 
 **Example:** `reverse_geocode://37.4219999,-122.0840575`
 
-<<<<<<< HEAD
 ### `elevation://{latitude},{longitude}`
 Get elevation information for coordinates.
 
@@ -288,7 +274,7 @@
 Get elevation information for an address.
 
 **Example:** `elevation_address://Mount Washington, New Hampshire`
-=======
+
 ### `places://{location}`
 Get places information near a location address.
 
@@ -298,7 +284,6 @@
 Get places information near specific coordinates.
 
 **Example:** `places://40.7589,-73.9851`
->>>>>>> ea30ae4e
 
 ## Usage Examples
 
@@ -318,7 +303,6 @@
 print(f"State: {result['address_components']['state']}")
 ```
 
-<<<<<<< HEAD
 ### Elevation Lookup
 ```python
 # Get elevation for coordinates
@@ -329,7 +313,8 @@
 elevation = get_elevation_for_address("Mount Washington, New Hampshire")
 print(f"Address: {elevation['formatted_address']}")
 print(f"Elevation: {elevation['elevation']['meters']} m")
-=======
+```
+
 ### Nearby Places Search
 ```python
 # Find restaurants near a specific address
@@ -344,7 +329,6 @@
 # Find any type of place near coordinates
 all_places = find_places_by_coordinates(40.7589, -73.9851, radius=1000, max_results=20)
 print(all_places['chat_summary'])  # Human-friendly summary
->>>>>>> ea30ae4e
 ```
 
 ### Map Display in Chat UI
@@ -359,7 +343,6 @@
 print(display_package['embed_html'])    # HTML for embedding in UI
 ```
 
-<<<<<<< HEAD
 ### Location with Elevation Display
 ```python
 # Complete display package with elevation data
@@ -367,17 +350,6 @@
 print(elevation_display['markdown_map'])  # Includes elevation in markdown format
 ```
 
-## API Integration
-The service uses ArcGIS Location Platform services for both geocoding and elevation. For production use:
-
-1. Obtain an API key from [ArcGIS Location Platform](https://location.arcgis.com/)
-2. Pass the API key to the geocoding and elevation functions
-3. Monitor usage to stay within API limits
-
-**APIs Used:**
-- **Geocoding**: ArcGIS Location Platform Geocoding Services
-- **Elevation**: ArcGIS Location Platform Elevation Services (Point Elevation)
-=======
 ### Routing & Directions
 ```python
 # Get driving directions between two locations
@@ -396,12 +368,14 @@
 ```
 
 ## API Integration
-The service uses ArcGIS Location Platform services for geocoding and routing. For production use:
+The service uses ArcGIS Location Platform services for geocoding, elevation, routing, and places search. For production use:
 
 ### ArcGIS Location Platform
 This service integrates with ArcGIS Location Platform for:
 - **Geocoding Service**: World Geocoding Service for address resolution
+- **Elevation Service**: Point Elevation service for terrain data  
 - **Places Service**: Places API for nearby points of interest search
+- **Routing Service**: World Route Service for directions and travel information
 - **API Key Management**: Automatic handling of API keys via environment variables
 
 ### Supported Place Categories
@@ -422,31 +396,25 @@
 - Environment variable: `ARCGIS_API_KEY`
 - Falls back to free tier services when no API key is provided
 - API key can be explicitly passed to functions for custom authentication
-The service uses ArcGIS Location Platform Geocoding Services. For production use:
 
 1. Obtain an API key from [ArcGIS Location Platform](https://location.arcgis.com/)
-2. Pass the API key to the geocoding and routing functions
+2. Pass the API key to the geocoding, elevation, routing, and places functions
 3. Monitor usage to stay within API limits
 
 ### Supported APIs:
 - **Geocoding**: ArcGIS World Geocoding Service
+- **Elevation**: ArcGIS Location Platform Elevation Services (Point Elevation)
 - **Routing**: ArcGIS World Route Service with support for driving, walking, and trucking modes
->>>>>>> ea30ae4e
+- **Places**: ArcGIS Places Service for point-of-interest searches
 
 ## Error Handling
 The service gracefully handles:
 - Network connectivity issues
-<<<<<<< HEAD
-- Invalid addresses or coordinates
+- Invalid addresses and coordinates
 - API service unavailability
 - Missing or malformed responses
 - Elevation data unavailability
-=======
-- Invalid addresses and coordinates
-- API service unavailability
-- Missing or malformed responses
 - Routing failures between locations
->>>>>>> ea30ae4e
 
 Failed requests return:
 ```json
@@ -475,21 +443,14 @@
 python test_geocoding.py
 ```
 
-<<<<<<< HEAD
 The test suite covers:
 - Geocoding and reverse geocoding functions
 - Elevation data retrieval
-- Error handling for all services
-- Map display functionality
-- Chat UI integration
-=======
-The test suite validates:
-- Geocoding and reverse geocoding functionality
 - Map display and URL generation
 - Routing and directions with different travel modes
+- Places search functionality
 - Error handling for all services
-- Chat UI formatting for directions
->>>>>>> ea30ae4e
+- Chat UI integration and formatting
 
 ## Server Start
 Start the MCP server:
@@ -497,4 +458,4 @@
 python src/mcp/server/location/location_server.py
 ```
 
-The server will be available at `http://127.0.0.1:8000` with all location and elevation tools accessible via MCP protocol.+The server will be available at `http://127.0.0.1:8000` with all location, elevation, routing, and places tools accessible via MCP protocol.